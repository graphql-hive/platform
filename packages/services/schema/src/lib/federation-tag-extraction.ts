import {
  EnumTypeExtensionNode,
  InputObjectTypeExtensionNode,
  InterfaceTypeExtensionNode,
  Kind,
  ObjectTypeExtensionNode,
  visit,
  type ArgumentNode,
  type ConstDirectiveNode,
  type DirectiveNode,
  type DocumentNode,
  type EnumTypeDefinitionNode,
  type FieldDefinitionNode,
  type InputObjectTypeDefinitionNode,
  type InputValueDefinitionNode,
  type InterfaceTypeDefinitionNode,
  type ObjectFieldNode,
  type ObjectTypeDefinitionNode,
  type ScalarTypeDefinitionNode,
  type UnionTypeDefinitionNode,
} from 'graphql';

type TagExtractionStrategy = (directiveNode: DirectiveNode) => string | null;

const federationSubgraphSpecificationUrl = 'https://specs.apollo.dev/federation/';

function createTransformTagDirectives(tagDirectiveName: string, inaccessibleDirectiveName: string) {
  return function transformTagDirectives(
    node: { directives?: readonly ConstDirectiveNode[] },
    /** if non-null, will add the inaccessible directive to the nodes directive if not already present. */
    includeInaccessibleDirective: boolean = false,
  ): readonly ConstDirectiveNode[] {
    let hasInaccessibleDirective = false;
    const directives =
      node.directives?.filter(directive => {
        if (directive.name.value === inaccessibleDirectiveName) {
          hasInaccessibleDirective = true;
        }
        return directive.name.value !== tagDirectiveName;
      }) ?? [];

    if (hasInaccessibleDirective === false && includeInaccessibleDirective) {
      directives.push({
        kind: Kind.DIRECTIVE,
        name: {
          kind: Kind.NAME,
          value: inaccessibleDirectiveName,
        },
      });
    }

    return directives;
  };
}

/** check whether two sets have an intersection with each other. */
function hasIntersection<T>(a: Set<T>, b: Set<T>): boolean {
  if (a.size === 0 || b.size === 0) {
    return false;
  }
  for (const item of a) {
    if (b.has(item)) {
      return true;
    }
  }
  return false;
}

/**
 * Retrieve both the url and import argument from an `@link` directive AST node.
 * @link https://specs.apollo.dev/link/v1.0/#@link
 **/
function getUrlAndImportDirectiveArgumentsFromLinkDirectiveNode(directiveNode: DirectiveNode): {
  url: ArgumentNode | null;
  import: ArgumentNode | null;
} {
  let urlArgument: ArgumentNode | null = null;
  let importArgument: ArgumentNode | null = null;

  if (directiveNode.arguments) {
    for (const argument of directiveNode.arguments) {
      if (argument.name.value === 'url') {
        urlArgument = argument;
      }
      if (argument.name.value === 'import') {
        importArgument = argument;
      }
    }
  }

  return {
    url: urlArgument,
    import: importArgument,
  };
}

/**
 * Resolve the actual directive name from an ObjectValueNode, that has been passed to a `@link` directive import argument.
 * @link https://specs.apollo.dev/link/v1.0/#Import
 */
function resolveImportedDirectiveNameFromObjectFieldNodes(
  forName: string,
  objectFieldNodes: ReadonlyArray<ObjectFieldNode>,
) {
  let alias: string | null = null;
  let name: string | null = null;

  for (const field of objectFieldNodes) {
    if (field.name.value === 'name' && field.value.kind === Kind.STRING) {
      name = field.value.value;
      if (name !== forName) {
        return null;
      }
    }
    if (field.name.value === 'as' && field.value.kind === Kind.STRING) {
      alias = field.value.value;
    }
  }

  const final = alias ?? name;

  if (final && final[0] === '@') {
    return final.substring(1);
  }

  return null;
}

/**
 * Helper function for creating a function that resolves the federation directive name within the subgraph.
 */
function createGetFederationDirectiveNameForSubgraphSDL(directiveName: string) {
  const prefixedName = `federation__${directiveName}`;
  const defaultName = directiveName;
  const importName = `@${directiveName}`;

  return function getFederationTagDirectiveNameForSubgraphSDL(documentNode: DocumentNode): string {
    for (const definition of documentNode.definitions) {
      if (
        (definition.kind !== Kind.SCHEMA_DEFINITION && definition.kind !== Kind.SCHEMA_EXTENSION) ||
        !definition.directives
      ) {
        continue;
      }

      for (const directive of definition.directives) {
        const args = getUrlAndImportDirectiveArgumentsFromLinkDirectiveNode(directive);
        if (
          args.url?.value.kind === Kind.STRING &&
          args.url.value.value.startsWith(federationSubgraphSpecificationUrl)
        ) {
          if (!args.import || args.import.value.kind !== Kind.LIST) {
            return prefixedName;
          }

          for (const item of args.import.value.values) {
            if (item.kind === Kind.STRING && item.value === importName) {
              return defaultName;
            }

            if (item.kind === Kind.OBJECT && item.fields) {
              const resolvedDirectiveName = resolveImportedDirectiveNameFromObjectFieldNodes(
                importName,
                item.fields,
              );
              if (resolvedDirectiveName) {
                return resolvedDirectiveName;
              }
            }
          }
          return prefixedName;
        }
      }
    }

    // no directives? this must be Federation 1.X
    return defaultName;
  };
}

function getRootTypeNamesFromDocumentNode(document: DocumentNode) {
  let queryName: string | null = 'Query';
  let mutationName: string | null = 'Mutation';
  let subscriptionName: string | null = 'Subscription';

  for (const definition of document.definitions) {
    if (definition.kind === Kind.SCHEMA_DEFINITION || definition.kind === Kind.SCHEMA_EXTENSION) {
      for (const operationTypeDefinition of definition.operationTypes ?? []) {
        if (operationTypeDefinition.operation === 'query') {
          queryName = operationTypeDefinition.type.name.value;
        }
        if (operationTypeDefinition.operation === 'mutation') {
          mutationName = operationTypeDefinition.type.name.value;
        }
        if (operationTypeDefinition.operation === 'subscription') {
          subscriptionName = operationTypeDefinition.type.name.value;
        }
      }
    }
  }

  const names = new Set<string>();

  names.add(queryName);
  names.add(mutationName);
  names.add(subscriptionName);

  return names;
}

/** Retrieve the actual `@tag` directive name from a given subgraph */
export const getFederationTagDirectiveNameForSubgraphSDL =
  createGetFederationDirectiveNameForSubgraphSDL('tag');
/** Retrieve the actual `@inaccessible` directive name from a given subgraph */
const getFederationInaccessibleDirectiveNameForSubgraphSDL =
  createGetFederationDirectiveNameForSubgraphSDL('inaccessible');

/**
 * Takes a subgraph document node and a set of tag filters and transforms the document node to contain `@inaccessible` directives on all fields not included by the applied filter.
 * Note: you probably want to use `filterSubgraphs` instead, as it also applies the correct post step required after applying this.
 */
export function applyTagFilterToInaccessibleTransformOnSubgraphSchema(
  documentNode: DocumentNode,
  filter: Federation2SubgraphDocumentNodeByTagsFilter,
): {
  typeDefs: DocumentNode;
  typesWithAllFieldsInaccessible: Map<string, boolean>;
  transformTagDirectives: ReturnType<typeof createTransformTagDirectives>;
} {
  const tagDirectiveName = getFederationTagDirectiveNameForSubgraphSDL(documentNode);
  const inaccessibleDirectiveName =
    getFederationInaccessibleDirectiveNameForSubgraphSDL(documentNode);
  const getTagsOnNode = buildGetTagsOnNode(tagDirectiveName);
  const transformTagDirectives = createTransformTagDirectives(
    tagDirectiveName,
    inaccessibleDirectiveName,
  );
  const rootTypeNames = getRootTypeNamesFromDocumentNode(documentNode);

  const typesWithAllFieldsInaccessibleTracker = new Map<string, boolean>();

  function onAllFieldsInaccessible(name: string) {
    const current = typesWithAllFieldsInaccessibleTracker.get(name);
    if (current === undefined) {
      typesWithAllFieldsInaccessibleTracker.set(name, true);
    }
  }

  function onSomeFieldsAccessible(name: string) {
    typesWithAllFieldsInaccessibleTracker.set(name, false);
  }

  function fieldArgumentHandler(node: InputValueDefinitionNode) {
    const tagsOnNode = getTagsOnNode(node);
    if (
      (filter.include.size && !hasIntersection(tagsOnNode, filter.include)) ||
      (filter.exclude.size && hasIntersection(tagsOnNode, filter.exclude))
    ) {
      return {
        ...node,
        directives: transformTagDirectives(node, true),
      };
    }

    return {
      ...node,
      directives: transformTagDirectives(node),
    };
  }

  function fieldLikeObjectHandler(
    node:
      | ObjectTypeExtensionNode
      | ObjectTypeDefinitionNode
      | InterfaceTypeDefinitionNode
      | InterfaceTypeExtensionNode
      | InputObjectTypeDefinitionNode
      | InputObjectTypeExtensionNode,
  ) {
    const tagsOnNode = getTagsOnNode(node);

    let isAllFieldsInaccessible = true;

    const newNode = {
      ...node,
      fields: node.fields?.map(node => {
        const tagsOnNode = getTagsOnNode(node);

        if (node.kind === Kind.FIELD_DEFINITION) {
          node = {
            ...node,
            arguments: node.arguments?.map(fieldArgumentHandler),
          } as FieldDefinitionNode;
        }

        if (
          (filter.include.size && !hasIntersection(tagsOnNode, filter.include)) ||
          (filter.exclude.size && hasIntersection(tagsOnNode, filter.exclude))
        ) {
          return {
            ...node,
            directives: transformTagDirectives(node, true),
          };
        }

        isAllFieldsInaccessible = false;

        return {
          ...node,
          directives: transformTagDirectives(node),
        };
      }),
    };

    if (
      !rootTypeNames.has(node.name.value) &&
      filter.exclude.size &&
      hasIntersection(tagsOnNode, filter.exclude)
    ) {
      return {
        ...newNode,
        directives: transformTagDirectives(node, true),
      };
    }

    if (isAllFieldsInaccessible) {
      onAllFieldsInaccessible(node.name.value);
    } else {
      onSomeFieldsAccessible(node.name.value);
    }

    return {
      ...newNode,
      directives: transformTagDirectives(node),
    };
  }

  function enumHandler(node: EnumTypeDefinitionNode | EnumTypeExtensionNode) {
    const tagsOnNode = getTagsOnNode(node);

    let isAllFieldsInaccessible = true;

    const newNode = {
      ...node,
      values: node.values?.map(node => {
        const tagsOnNode = getTagsOnNode(node);

        if (
          (filter.include.size && !hasIntersection(tagsOnNode, filter.include)) ||
          (filter.exclude.size && hasIntersection(tagsOnNode, filter.exclude))
        ) {
          return {
            ...node,
            directives: transformTagDirectives(node, true),
          };
        }

        isAllFieldsInaccessible = false;

        return {
          ...node,
          directives: transformTagDirectives(node),
        };
      }),
    };

    if (filter.exclude.size && hasIntersection(tagsOnNode, filter.exclude)) {
      return {
        ...newNode,
        directives: transformTagDirectives(node, true),
      };
    }

    if (isAllFieldsInaccessible) {
      onAllFieldsInaccessible(node.name.value);
    } else {
      onSomeFieldsAccessible(node.name.value);
    }

    return {
      ...newNode,
      directives: transformTagDirectives(node),
    };
  }

  function scalarAndUnionHandler(node: ScalarTypeDefinitionNode | UnionTypeDefinitionNode) {
    const tagsOnNode = getTagsOnNode(node);

    if (
      (filter.include.size && !hasIntersection(tagsOnNode, filter.include)) ||
      (filter.exclude.size && hasIntersection(tagsOnNode, filter.exclude))
    ) {
      return {
        ...node,
        directives: transformTagDirectives(node, true),
      };
    }

    return {
      ...node,
      directives: transformTagDirectives(node),
    };
  }

  const typeDefs = visit(documentNode, {
    [Kind.OBJECT_TYPE_DEFINITION]: fieldLikeObjectHandler,
    [Kind.OBJECT_TYPE_EXTENSION]: fieldLikeObjectHandler,
    [Kind.INTERFACE_TYPE_DEFINITION]: fieldLikeObjectHandler,
    [Kind.INTERFACE_TYPE_EXTENSION]: fieldLikeObjectHandler,
    [Kind.INPUT_OBJECT_TYPE_DEFINITION]: fieldLikeObjectHandler,
    [Kind.INPUT_OBJECT_TYPE_EXTENSION]: fieldLikeObjectHandler,
    [Kind.ENUM_TYPE_DEFINITION]: enumHandler,
    [Kind.ENUM_TYPE_EXTENSION]: enumHandler,
    [Kind.SCALAR_TYPE_DEFINITION]: scalarAndUnionHandler,
    [Kind.UNION_TYPE_DEFINITION]: scalarAndUnionHandler,
  });

  for (const rootTypeName of rootTypeNames) {
    typesWithAllFieldsInaccessibleTracker.delete(rootTypeName);
  }

  return {
    typeDefs,
    typesWithAllFieldsInaccessible: typesWithAllFieldsInaccessibleTracker,
    transformTagDirectives,
  };
}

function makeTypesFromSetInaccessible(
  documentNode: DocumentNode,
  types: Set<string>,
  transformTagDirectives: ReturnType<typeof createTransformTagDirectives>,
) {
  function typeHandler(
    node:
      | ObjectTypeExtensionNode
      | ObjectTypeDefinitionNode
      | InterfaceTypeDefinitionNode
      | InterfaceTypeExtensionNode
      | InputObjectTypeDefinitionNode
      | InputObjectTypeExtensionNode
      | EnumTypeDefinitionNode
      | EnumTypeExtensionNode,
  ) {
    if (types.has(node.name.value) === false) {
      return;
    }
    return {
      ...node,
      directives: transformTagDirectives(node, true),
    };
  }

  return visit(documentNode, {
    [Kind.OBJECT_TYPE_DEFINITION]: typeHandler,
    [Kind.OBJECT_TYPE_EXTENSION]: typeHandler,
    [Kind.INTERFACE_TYPE_DEFINITION]: typeHandler,
    [Kind.INTERFACE_TYPE_EXTENSION]: typeHandler,
    [Kind.INPUT_OBJECT_TYPE_DEFINITION]: typeHandler,
    [Kind.INPUT_OBJECT_TYPE_EXTENSION]: typeHandler,
    [Kind.ENUM_TYPE_DEFINITION]: typeHandler,
    [Kind.ENUM_TYPE_EXTENSION]: typeHandler,
  });
}

/**
 * Apply a tag filter to a set of subgraphs.
 */
export function applyTagFilterOnSubgraphs<
  TType extends {
    typeDefs: DocumentNode;
    name: string;
  },
>(subgraphs: Array<TType>, filter: Federation2SubgraphDocumentNodeByTagsFilter): Array<TType> {
  const filteredSubgraphs = subgraphs.map(subgraph => ({
    ...subgraph,
    ...applyTagFilterToInaccessibleTransformOnSubgraphSchema(subgraph.typeDefs, filter),
  }));

  const intersectionOfTypesWhereAllFieldsAreInaccessible = new Set<string>();
  // We need to traverse all subgraphs to find the intersection of types where all fields are inaccessible.
  // If a type is not present in any other subgraph, we can safely mark it as inaccessible.
  filteredSubgraphs.forEach(subgraph => {
    const otherSubgraphs = filteredSubgraphs.filter(sub => sub !== subgraph);

    for (const [type, allFieldsInaccessible] of subgraph.typesWithAllFieldsInaccessible) {
      if (
        allFieldsInaccessible &&
        otherSubgraphs.every(
          sub =>
            !sub.typesWithAllFieldsInaccessible.has(type) ||
            sub.typesWithAllFieldsInaccessible.get(type) === true,
        )
      ) {
        intersectionOfTypesWhereAllFieldsAreInaccessible.add(type);
      }
      // let's not visit this type a second time...
      otherSubgraphs.forEach(sub => {
        sub.typesWithAllFieldsInaccessible.delete(type);
      });
    }
  });

  if (!intersectionOfTypesWhereAllFieldsAreInaccessible.size) {
<<<<<<< HEAD
    // FIXME: This can probably be removed?
    // eslint-disable-next-line @typescript-eslint/no-unused-expressions
    filteredSubgraphs;
=======
    return filteredSubgraphs;
>>>>>>> b4e32146
  }

  return filteredSubgraphs.map(subgraph => ({
    ...subgraph,
    typeDefs: makeTypesFromSetInaccessible(
      subgraph.typeDefs,
      intersectionOfTypesWhereAllFieldsAreInaccessible,
      subgraph.transformTagDirectives,
    ),
  }));
}

function createFederationDirectiveStrategy(directiveName: string): TagExtractionStrategy {
  return (directiveNode: DirectiveNode) => {
    if (
      directiveNode.name.value === directiveName &&
      directiveNode.arguments?.[0].name.value === 'name' &&
      directiveNode.arguments?.[0]?.value.kind === Kind.STRING
    ) {
      return directiveNode.arguments[0].value.value ?? null;
    }
    return null;
  };
}

function createGetImportedDirectiveNameFromFederation2SupergraphSDL(
  directiveImportUrlPrefix: string,
  defaultName: string,
) {
  return function getDirectiveNameFromFederation2SupergraphSDL(
    documentNode: DocumentNode,
  ): string | null {
    for (const definition of documentNode.definitions) {
      if (
        (definition.kind !== Kind.SCHEMA_DEFINITION && definition.kind !== Kind.SCHEMA_EXTENSION) ||
        !definition.directives
      ) {
        continue;
      }

      for (const directive of definition.directives) {
        // TODO: maybe not rely on argument order - but the order seems stable
        if (
          directive.name.value === 'link' &&
          directive.arguments?.[0].name.value === 'url' &&
          directive.arguments[0].value.kind === Kind.STRING &&
          directive.arguments[0].value.value.startsWith(directiveImportUrlPrefix)
        ) {
          if (
            directive.arguments[1]?.name.value === 'as' &&
            directive.arguments[1].value.kind === Kind.STRING
          ) {
            return directive.arguments[1].value.value;
          }
          return defaultName;
        }
      }
      return null;
    }
    return null;
  };
}

export const getTagDirectiveNameFromFederation2SupergraphSDL =
  createGetImportedDirectiveNameFromFederation2SupergraphSDL(
    'https://specs.apollo.dev/tag/',
    'tag',
  );

export const getInaccessibleDirectiveNameFromFederation2SupergraphSDL =
  createGetImportedDirectiveNameFromFederation2SupergraphSDL(
    'https://specs.apollo.dev/inaccessible/',
    'inaccessible',
  );

/**
 * Extract all
 */
export function extractTagsFromFederation2SupergraphSDL(documentNode: DocumentNode) {
  const federationDirectiveName = getTagDirectiveNameFromFederation2SupergraphSDL(documentNode);

  if (federationDirectiveName === null) {
    return null;
  }

  const tagStrategy = createFederationDirectiveStrategy(federationDirectiveName);

  const tags = new Set<string>();

  function collectTagsFromDirective(directiveNode: DirectiveNode) {
    const tag = tagStrategy(directiveNode);
    if (tag) {
      tags.add(tag);
    }
  }

  visit(documentNode, {
    [Kind.DIRECTIVE](directive) {
      collectTagsFromDirective(directive);
    },
  });

  return Array.from(tags);
}

export type Federation2SubgraphDocumentNodeByTagsFilter = {
  include: Set<string>;
  exclude: Set<string>;
};

function buildGetTagsOnNode(directiveName: string) {
  const emptySet = new Set<string>();
  return function getTagsOnNode(node: { directives?: ReadonlyArray<DirectiveNode> }): Set<string> {
    if (!node.directives) {
      return emptySet;
    }
    const tags = new Set<string>();
    for (const directive of node.directives) {
      if (
        directive.name.value === directiveName &&
        directive.arguments?.[0].name.value === 'name' &&
        directive.arguments[0].value.kind === Kind.STRING
      ) {
        tags.add(directive.arguments[0].value.value);
      }
    }

    if (!tags.size) {
      return emptySet;
    }
    return tags;
  };
}<|MERGE_RESOLUTION|>--- conflicted
+++ resolved
@@ -502,13 +502,7 @@
   });
 
   if (!intersectionOfTypesWhereAllFieldsAreInaccessible.size) {
-<<<<<<< HEAD
-    // FIXME: This can probably be removed?
-    // eslint-disable-next-line @typescript-eslint/no-unused-expressions
-    filteredSubgraphs;
-=======
     return filteredSubgraphs;
->>>>>>> b4e32146
   }
 
   return filteredSubgraphs.map(subgraph => ({
