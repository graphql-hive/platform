import { Injectable } from 'graphql-modules';
import type { DatabasePool } from 'slonik';
import type { PolicyConfigurationObject } from '@hive/policy';
import type {
  ConditionalBreakingChangeMetadata,
  PaginatedSchemaVersionConnection,
  SchemaChangeType,
  SchemaCheck,
  SchemaCheckInput,
  SchemaCompositionError,
  SchemaVersion,
  TargetBreadcrumb,
} from '@hive/storage';
import type { RegistryModel, SchemaChecksFilter } from '../../../__generated__/types';
import type {
  Alert,
  AlertChannel,
  CDNAccessToken,
  DeletedCompositeSchema,
  DocumentCollection,
  DocumentCollectionOperation,
  Member,
  OIDCIntegration,
  Organization,
  OrganizationBilling,
  OrganizationInvitation,
  OrganizationMemberRole,
  PaginatedDocumentCollectionOperations,
  PaginatedDocumentCollections,
  PreflightScript,
  Project,
  Schema,
  SchemaLog,
  SchemaPolicy,
  Target,
  TargetSettings,
  User,
} from '../../../shared/entities';
import type { OrganizationAccessScope } from '../../auth/providers/organization-access';
import type { ProjectAccessScope } from '../../auth/providers/project-access';
import type { TargetAccessScope } from '../../auth/providers/target-access';
import type { Contracts } from '../../schema/providers/contracts';
import type { SchemaCoordinatesDiffResult } from '../../schema/providers/inspector';

export interface OrganizationSelector {
  organizationId: string;
}

export interface ProjectSelector extends OrganizationSelector {
  projectId: string;
}

export interface TargetSelector extends ProjectSelector {
  targetId: string;
}

type CreateContractVersionInput = {
  contractId: string;
  contractName: string;
  compositeSchemaSDL: string | null;
  supergraphSDL: string | null;
  schemaCompositionErrors: Array<SchemaCompositionError> | null;
  changes: null | Array<SchemaChangeType>;
};

// eslint-disable-next-line @typescript-eslint/no-unsafe-declaration-merging
export interface Storage {
  pool: DatabasePool;
  destroy(): Promise<void>;
  isReady(): Promise<boolean>;
  ensureUserExists(_: {
    superTokensUserId: string;
    externalAuthUserId?: string | null;
    email: string;
    oidcIntegration: null | {
      id: string;
      defaultScopes: Array<OrganizationAccessScope | ProjectAccessScope | TargetAccessScope>;
    };
    firstName: string | null;
    lastName: string | null;
  }): Promise<'created' | 'no_action'>;

  getUserBySuperTokenId(_: { superTokensUserId: string }): Promise<User | null>;
  getUserById(_: { id: string }): Promise<User | null>;

  updateUser(_: { id: string; fullName: string; displayName: string }): Promise<User | never>;

  getOrganizationId(_: { organizationSlug: string }): Promise<string | null>;
  getOrganizationByInviteCode(_: { inviteCode: string }): Promise<Organization | null>;
  getOrganizationBySlug(_: { slug: string }): Promise<Organization | null>;
  getOrganizationByGitHubInstallationId(_: {
    installationId: string;
  }): Promise<Organization | null>;
  getOrganization(_: { organizationId: string }): Promise<Organization | never>;
  getMyOrganization(_: { userId: string }): Promise<Organization | null>;
  getOrganizations(_: { userId: string }): Promise<readonly Organization[] | never>;
  createOrganization(
    _: Pick<Organization, 'slug'> & {
      userId: string;
      adminScopes: ReadonlyArray<OrganizationAccessScope | ProjectAccessScope | TargetAccessScope>;
      viewerScopes: ReadonlyArray<OrganizationAccessScope | ProjectAccessScope | TargetAccessScope>;
      reservedSlugs: string[];
    },
  ): Promise<
    | {
        ok: true;
        organization: Organization;
      }
    | {
        ok: false;
        message: string;
      }
  >;

  deleteOrganization(_: OrganizationSelector): Promise<
    | (Organization & {
        tokens: string[];
      })
    | never
  >;

  updateOrganizationSlug(
    _: OrganizationSelector &
      Pick<Organization, 'slug'> & { userId: string; reservedSlugs: string[] },
  ): Promise<
    | {
        ok: true;
        organization: Organization;
      }
    | {
        ok: false;
        message: string;
      }
  >;

  updateOrganizationPlan(
    _: OrganizationSelector & Pick<Organization, 'billingPlan'>,
  ): Promise<Organization | never>;

  updateOrganizationRateLimits(
    _: OrganizationSelector & Pick<Organization, 'monthlyRateLimit'>,
  ): Promise<Organization | never>;

  createOrganizationInvitation(
    _: OrganizationSelector & { email: string; roleId: string },
  ): Promise<OrganizationInvitation | never>;

  deleteOrganizationInvitationByEmail(
    _: OrganizationSelector & { email: string },
  ): Promise<OrganizationInvitation | null>;

  createOrganizationTransferRequest(
    _: OrganizationSelector & {
      userId: string;
    },
  ): Promise<{
    code: string;
  }>;

  getOrganizationTransferRequest(
    _: OrganizationSelector & {
      code: string;
      userId: string;
    },
  ): Promise<{
    code: string;
  } | null>;

  answerOrganizationTransferRequest(
    _: OrganizationSelector & {
      code: string;
      userId: string;
      accept: boolean;
    },
  ): Promise<void>;

  getOrganizationMembers(_: OrganizationSelector): Promise<readonly Member[] | never>;
  countOrganizationMembers(_: OrganizationSelector): Promise<number>;

  getOrganizationInvitations(_: OrganizationSelector): Promise<readonly OrganizationInvitation[]>;

  getOrganizationOwnerId(_: OrganizationSelector): Promise<string | null>;

  getOrganizationOwner(_: OrganizationSelector): Promise<Member | never>;

  getOrganizationMember(_: OrganizationSelector & { userId: string }): Promise<Member | null>;

  getOrganizationMemberAccessPairs(
    _: readonly (OrganizationSelector & { userId: string })[],
  ): Promise<
    ReadonlyArray<ReadonlyArray<OrganizationAccessScope | ProjectAccessScope | TargetAccessScope>>
  >;

  hasOrganizationMemberPairs(
    _: readonly (OrganizationSelector & { userId: string })[],
  ): Promise<readonly boolean[]>;

  hasOrganizationProjectMemberPairs(
    _: readonly (ProjectSelector & { userId: string })[],
  ): Promise<readonly boolean[]>;

  addOrganizationMemberViaInvitationCode(
    _: OrganizationSelector & {
      code: string;
      userId: string;
    },
  ): Promise<void>;

  deleteOrganizationMember(_: OrganizationSelector & { userId: string }): Promise<void>;

  updateOrganizationMemberAccess(
    _: OrganizationSelector & {
      userId: string;
      scopes: ReadonlyArray<OrganizationAccessScope | ProjectAccessScope | TargetAccessScope>;
    },
  ): Promise<void>;

  hasOrganizationMemberRoleName(_: {
    organizationId: string;
    roleName: string;
    excludeRoleId?: string;
  }): Promise<boolean>;
  getOrganizationMemberRoles(_: {
    organizationId: string;
  }): Promise<ReadonlyArray<OrganizationMemberRole>>;
  getViewerOrganizationMemberRole(_: { organizationId: string }): Promise<OrganizationMemberRole>;
  getAdminOrganizationMemberRole(_: { organizationId: string }): Promise<OrganizationMemberRole>;
  getOrganizationMemberRole(_: { organizationId: string; roleId: string }): Promise<
    | (OrganizationMemberRole & {
        membersCount: number;
      })
    | null
  >;
  createOrganizationMemberRole(_: {
    organizationId: string;
    name: string;
    description: string;
    scopes: ReadonlyArray<OrganizationAccessScope | ProjectAccessScope | TargetAccessScope>;
  }): Promise<OrganizationMemberRole>;
  updateOrganizationMemberRole(_: {
    organizationId: string;
    roleId: string;
    name: string;
    description: string;
    scopes: ReadonlyArray<OrganizationAccessScope | ProjectAccessScope | TargetAccessScope>;
  }): Promise<OrganizationMemberRole>;
  assignOrganizationMemberRole(_: {
    organizationId: string;
    roleId: string;
    userId: string;
  }): Promise<void>;
  /**
   * Remove it after all users have been migrated to the new role system.
   */
  assignOrganizationMemberRoleToMany(_: {
    organizationId: string;
    roleId: string;
    userIds: readonly string[];
  }): Promise<void>;
  deleteOrganizationMemberRole(_: { organizationId: string; roleId: string }): Promise<void>;
  getMembersWithoutRole(_: { organizationId: string }): Promise<readonly Member[]>;

  getProject(_: ProjectSelector): Promise<Project | never>;

  getProjectId(_: { organizationSlug: string; projectSlug: string }): Promise<string | never>;

  getProjectBySlug(_: { slug: string } & OrganizationSelector): Promise<Project | null>;

  getProjects(_: OrganizationSelector): Promise<Project[] | never>;

  createProject(_: Pick<Project, 'type'> & { slug: string } & OrganizationSelector): Promise<
    | {
        ok: true;
        project: Project;
      }
    | {
        ok: false;
        message: string;
      }
  >;

  deleteProject(_: ProjectSelector): Promise<
    | (Project & {
        tokens: string[];
      })
    | never
  >;

  updateProjectSlug(_: ProjectSelector & { slug: string; userId: string }): Promise<
    | {
        ok: true;
        project: Project;
      }
    | {
        ok: false;
        message: string;
      }
  >;

  updateNativeSchemaComposition(
    _: ProjectSelector & {
      enabled: boolean;
    },
  ): Promise<Project>;

  enableExternalSchemaComposition(
    _: ProjectSelector & {
      endpoint: string;
      encryptedSecret: string;
    },
  ): Promise<Project>;

  disableExternalSchemaComposition(_: ProjectSelector): Promise<Project>;

  enableProjectNameInGithubCheck(_: ProjectSelector): Promise<Project>;

  updateProjectRegistryModel(
    _: ProjectSelector & {
      model: RegistryModel;
    },
  ): Promise<Project>;

  getTargetId(_: {
    organizationSlug: string;
    projectSlug: string;
    targetSlug: string;
  }): Promise<string | never>;

  getTargetBySlug(
    _: {
      slug: string;
    } & ProjectSelector,
  ): Promise<Target | null>;

  createTarget(_: { slug: string } & ProjectSelector): Promise<
    | {
        ok: true;
        target: Target;
      }
    | {
        ok: false;
        message: string;
      }
  >;

  updateTargetSlug(_: TargetSelector & { slug: string; userId: string }): Promise<
    | {
        ok: true;
        target: Target;
      }
    | {
        ok: false;
        message: string;
      }
  >;

  updateTargetGraphQLEndpointUrl(_: {
    targetId: string;
    organizationId: string;
    graphqlEndpointUrl: string | null;
  }): Promise<Target | null>;

  deleteTarget(_: TargetSelector): Promise<
    | (Target & {
        tokens: string[];
      })
    | never
  >;

  getTarget(_: TargetSelector): Promise<Target | never>;

  getTargets(_: ProjectSelector): Promise<readonly Target[]>;

  getTargetIdsOfOrganization(_: OrganizationSelector): Promise<readonly string[]>;
  getTargetIdsOfProject(_: ProjectSelector): Promise<readonly string[]>;
  getTargetSettings(_: TargetSelector): Promise<TargetSettings | never>;

  setTargetValidation(
    _: TargetSelector & { enabled: boolean },
  ): Promise<TargetSettings['validation'] | never>;

  updateTargetValidationSettings(
    _: TargetSelector & Omit<TargetSettings['validation'], 'enabled'>,
  ): Promise<TargetSettings['validation'] | never>;

  countSchemaVersionsOfProject(
    _: ProjectSelector & {
      period: {
        from: Date;
        to: Date;
      } | null;
    },
  ): Promise<number>;
  countSchemaVersionsOfTarget(
    _: TargetSelector & {
      period: {
        from: Date;
        to: Date;
      } | null;
    },
  ): Promise<number>;

  hasSchema(_: TargetSelector): Promise<boolean>;

  getLatestSchemas(
    _: {
      onlyComposable?: boolean;
    } & TargetSelector,
  ): Promise<{
    schemas: Schema[];
    versionId: string;
    valid: boolean;
  } | null>;

  getLatestValidVersion(_: { targetId: string }): Promise<SchemaVersion | never>;

  getMaybeLatestValidVersion(_: { targetId: string }): Promise<SchemaVersion | null | never>;

  getLatestVersion(_: TargetSelector): Promise<SchemaVersion | never>;

  getMaybeLatestVersion(_: TargetSelector): Promise<SchemaVersion | null>;

  /** Find the version before a schema version */
  getVersionBeforeVersionId(_: {
    targetId: string;
    beforeVersionId: string;
    beforeVersionCreatedAt: string;
    onlyComposable: boolean;
  }): Promise<SchemaVersion | null>;

  /**
   * Find a specific schema version via it's action id.
   * The action id is the id of the action that created the schema version, it is user provided.
   * Multiple entries with the same action ID can exist. In that case the latest one is returned.
   */
  getSchemaVersionByActionId(_: {
    targetId: string;
    projectId: string;
    actionId: string;
  }): Promise<SchemaVersion | null>;
  getMatchingServiceSchemaOfVersions(versions: {
    before: string | null;
    after: string;
  }): Promise<null | {
    serviceName: string;
    before: string | null;
    after: string | null;
  }>;
  getSchemasOfVersion(_: { versionId: string; includeMetadata?: boolean }): Promise<Schema[]>;
  getSchemaByNameOfVersion(_: { versionId: string; serviceName: string }): Promise<Schema | null>;
  getSchemasOfPreviousVersion(
    _: {
      versionId: string;
      onlyComposable: boolean;
    } & TargetSelector,
  ): Promise<
    | {
        schemas: readonly Schema[];
        id?: string;
      }
    | never
  >;
  getServiceSchemaOfVersion(args: {
    schemaVersionId: string;
    serviceName: string;
  }): Promise<Schema | null>;
  getPaginatedSchemaVersionsForTargetId(args: {
    targetId: string;
    first: number | null;
    cursor: null | string;
  }): Promise<PaginatedSchemaVersionConnection>;
  getVersion(_: TargetSelector & { versionId: string }): Promise<SchemaVersion | never>;
  deleteSchema(
    _: {
      serviceName: string;
      composable: boolean;
      actionFn(): Promise<void>;
      changes: Array<SchemaChangeType> | null;
      diffSchemaVersionId: string | null;
      conditionalBreakingChangeMetadata: null | ConditionalBreakingChangeMetadata;
      contracts: null | Array<CreateContractVersionInput>;
      coordinatesDiff: SchemaCoordinatesDiffResult | null;
    } & TargetSelector &
      (
        | {
            compositeSchemaSDL: null;
            supergraphSDL: null;
            schemaCompositionErrors: Array<SchemaCompositionError>;
            tags: null;
          }
        | {
            compositeSchemaSDL: string;
            supergraphSDL: string | null;
            schemaCompositionErrors: null;
            tags: null | Array<string>;
          }
      ),
  ): Promise<DeletedCompositeSchema & { versionId: string }>;

  createVersion(
    _: ({
      schema: string;
      author: string;
      service?: string | null;
      metadata: string | null;
      valid: boolean;
      url?: string | null;
      commit: string;
      logIds: string[];
      base_schema: string | null;
      actionFn(): Promise<void>;
      changes: Array<SchemaChangeType>;
      previousSchemaVersion: null | string;
      diffSchemaVersionId: null | string;
      github: null | {
        repository: string;
        sha: string;
      };
      contracts: null | Array<CreateContractVersionInput>;
      conditionalBreakingChangeMetadata: null | ConditionalBreakingChangeMetadata;
      coordinatesDiff: SchemaCoordinatesDiffResult | null;
    } & TargetSelector) &
      (
        | {
            compositeSchemaSDL: null;
            supergraphSDL: null;
            schemaCompositionErrors: Array<SchemaCompositionError>;
            tags: null;
          }
        | {
            compositeSchemaSDL: string;
            supergraphSDL: string | null;
            schemaCompositionErrors: null;
            tags: null | Array<string>;
          }
      ),
  ): Promise<SchemaVersion | never>;

  /**
   * Returns the changes between the given version and the previous version.
   * If it return `null` the schema version does not have any changes persisted.
   * This can happen if the schema version was created before we introduced persisting changes.
   */
  getSchemaChangesForVersion(_: { versionId: string }): Promise<null | Array<SchemaChangeType>>;

  updateVersionStatus(
    _: {
      valid: boolean;
      versionId: string;
    } & TargetSelector,
  ): Promise<SchemaVersion | never>;

  getSchemaLog(_: { commit: string; targetId: string }): Promise<SchemaLog>;

  createActivity(
    _: {
      userId: string;
      type: string;
      meta: object;
    } & OrganizationSelector &
      Partial<Pick<TargetSelector, 'projectId' | 'targetId'>>,
  ): Promise<void>;

  addSlackIntegration(_: OrganizationSelector & { token: string }): Promise<void>;

  deleteSlackIntegration(_: OrganizationSelector): Promise<void>;

  getSlackIntegrationToken(_: OrganizationSelector): Promise<string | null | undefined>;

  addGitHubIntegration(_: OrganizationSelector & { installationId: string }): Promise<void>;

  deleteGitHubIntegration(_: OrganizationSelector): Promise<void>;

  getGitHubIntegrationInstallationId(_: OrganizationSelector): Promise<string | null | undefined>;

  addAlertChannel(_: {
    name: string;
    organizationId: string;
    projectId: string;
    type: AlertChannel['type'];
    slackChannel?: string | null;
    webhookEndpoint?: string | null;
  }): Promise<AlertChannel>;

  deleteAlertChannels(_: {
    channelIds: readonly string[];
    projectId: string;
    organizationId: string;
  }): Promise<readonly AlertChannel[]>;

  getAlertChannels(_: ProjectSelector): Promise<readonly AlertChannel[]>;

  addAlert(_: {
    channelId: string;
    organizationId: string;
    projectId: string;
    targetId: string;
    type: Alert['type'];
  }): Promise<Alert>;

  deleteAlerts(
    _: ProjectSelector & {
      alertIds: readonly string[];
    },
  ): Promise<readonly Alert[]>;

  getAlerts(_: ProjectSelector): Promise<readonly Alert[]>;

  adminGetStats(period: { from: Date; to: Date }): Promise<
    ReadonlyArray<{
      organization: Organization;
      versions: number;
      users: number;
      projects: number;
      targets: number;
      persistedOperations: number;
      period: {
        from: Date;
        to: Date;
      };
    }>
  >;

  adminGetOrganizationsTargetPairs(): Promise<
    ReadonlyArray<{
      organization: string;
      target: string;
    }>
  >;

  getGetOrganizationsAndTargetsWithLimitInfo(): Promise<
    ReadonlyArray<{
      organization: string;
      org_name: string;
      org_clean_id: string;
      org_plan_name: string;
      owner_email: string;
      targets: string[];
      limit_operations_monthly: number;
      limit_retention_days: number;
    }>
  >;

  getBillingParticipants(): Promise<ReadonlyArray<OrganizationBilling>>;

  getOrganizationBilling(_: OrganizationSelector): Promise<OrganizationBilling | null>;

  deleteOrganizationBilling(_: OrganizationSelector): Promise<void>;

  createOrganizationBilling(_: OrganizationBilling): Promise<OrganizationBilling>;

  getBaseSchema(_: TargetSelector): Promise<string | null>;

  updateBaseSchema(_: TargetSelector, base: string | null): Promise<void>;

  completeGetStartedStep(
    _: OrganizationSelector & {
      step: Exclude<keyof Organization['getStarted'], 'id'>;
    },
  ): Promise<void>;

  getOIDCIntegrationForOrganization(_: { organizationId: string }): Promise<OIDCIntegration | null>;
  getOIDCIntegrationIdForOrganizationSlug(_: { slug: string }): Promise<string | null>;

  getOIDCIntegrationById(_: { oidcIntegrationId: string }): Promise<OIDCIntegration | null>;

  createOIDCIntegrationForOrganization(_: {
    organizationId: string;
    clientId: string;
    encryptedClientSecret: string;
    tokenEndpoint: string;
    userinfoEndpoint: string;
    authorizationEndpoint: string;
  }): Promise<{ type: 'ok'; oidcIntegration: OIDCIntegration } | { type: 'error'; reason: string }>;

  updateOIDCIntegration(_: {
    oidcIntegrationId: string;
    clientId: string | null;
    encryptedClientSecret: string | null;
    tokenEndpoint: string | null;
    userinfoEndpoint: string | null;
    authorizationEndpoint: string | null;
  }): Promise<OIDCIntegration>;

  deleteOIDCIntegration(_: { oidcIntegrationId: string }): Promise<void>;

  updateOIDCRestrictions(_: {
    oidcIntegrationId: string;
    oidcUserAccessOnly: boolean;
  }): Promise<OIDCIntegration>;

  createCDNAccessToken(_: {
    id: string;
    targetId: string;
    s3Key: string;
    firstCharacters: string;
    lastCharacters: string;
    alias: string;
  }): Promise<CDNAccessToken | null>;

  getCDNAccessTokenById(_: { cdnAccessTokenId: string }): Promise<CDNAccessToken | null>;

  deleteCDNAccessToken(_: { cdnAccessTokenId: string }): Promise<boolean>;

  getPaginatedCDNAccessTokensForTarget(_: {
    targetId: string;
    first: number | null;
    cursor: null | string;
  }): Promise<
    Readonly<{
      items: ReadonlyArray<{
        node: CDNAccessToken;
        cursor: string;
      }>;
      pageInfo: Readonly<{
        hasNextPage: boolean;
        hasPreviousPage: boolean;
        startCursor: string;
        endCursor: string;
      }>;
    }>
  >;

  /** Schema Policies */
  setSchemaPolicyForOrganization(input: {
    organizationId: string;
    policy: PolicyConfigurationObject;
    allowOverrides: boolean;
  }): Promise<SchemaPolicy>;
  setSchemaPolicyForProject(input: {
    projectId: string;
    policy: PolicyConfigurationObject;
  }): Promise<SchemaPolicy>;
  findInheritedPolicies(selector: ProjectSelector): Promise<SchemaPolicy[]>;
  getSchemaPolicyForOrganization(organizationId: string): Promise<SchemaPolicy | null>;
  getSchemaPolicyForProject(projectId: string): Promise<SchemaPolicy | null>;

  /** Document Collections */
  getPaginatedDocumentCollectionsForTarget(_: {
    targetId: string;
    first: number | null;
    cursor: null | string;
  }): Promise<PaginatedDocumentCollections>;

  createDocumentCollection(_: {
    targetId: string;
    title: string;
    description: string;
    createdByUserId: string | null;
  }): Promise<DocumentCollection>;

<<<<<<< HEAD
  getPreflightScript(_: { targetId: string }): Promise<PreflightScript | null>;

  createPreflightScript(_: {
    targetId: string;
=======
  getPreflightScript(_: { targetSlug: string }): Promise<PreflightScript | null>;

  createPreflightScript(_: {
    targetSlug: string;
>>>>>>> 4e4bdded
    sourceCode: string;
    createdByUserId: string | null;
  }): Promise<PreflightScript>;

  updatePreflightScript(_: { id: string; sourceCode: string }): Promise<PreflightScript | null>;

  /**
   * Returns null if the document collection does not exist (did not get deleted).
   * Returns the id of the deleted document collection if it got deleted
   */
  deleteDocumentCollection(_: { documentCollectionId: string }): Promise<string | null>;

  /**
   * Returns null if the document collection does not exist (did not get updated).
   */
  updateDocumentCollection(_: {
    documentCollectionId: string;
    title: string | null;
    description: string | null;
  }): Promise<DocumentCollection | null>;

  getDocumentCollection(_: { id: string }): Promise<DocumentCollection | null>;

  getPaginatedDocumentsForDocumentCollection(_: {
    documentCollectionId: string;
    first: number | null;
    cursor: null | string;
  }): Promise<PaginatedDocumentCollectionOperations>;

  createDocumentCollectionDocument(_: {
    documentCollectionId: string;
    title: string;
    contents: string;
    variables: string | null;
    headers: string | null;
    createdByUserId: string | null;
  }): Promise<DocumentCollectionOperation>;

  /**
   * Returns null if the document collection document does not exist (did not get deleted).
   * Returns the id of the deleted document collection document if it got deleted
   */
  deleteDocumentCollectionDocument(_: {
    documentCollectionDocumentId: string;
  }): Promise<string | null>;

  /**
   * Returns null if the document collection document does not exist (did not get updated).
   */
  updateDocumentCollectionDocument(_: {
    documentCollectionDocumentId: string;
    title: string | null;
    contents: string | null;
    variables: string | null;
    headers: string | null;
  }): Promise<DocumentCollectionOperation | null>;

  getDocumentCollectionDocument(_: { id: string }): Promise<DocumentCollectionOperation | null>;
  /**
   * Persist a schema check record in the database.
   */
  createSchemaCheck(_: SchemaCheckInput & { expiresAt: Date | null }): Promise<SchemaCheck>;
  /**
   * Delete the expired schema checks from the database.
   */
  purgeExpiredSchemaChecks(_: { expiresAt: Date }): Promise<{
    deletedSchemaCheckCount: number;
    deletedSdlStoreCount: number;
    deletedSchemaChangeApprovalCount: number;
    deletedContractSchemaChangeApprovalCount: number;
  }>;
  /**
   * Find schema check for a given ID and target.
   */
  findSchemaCheck(input: { schemaCheckId: string }): Promise<SchemaCheck | null>;
  /**
   * Retrieve paginated schema checks for a given target.
   */
  getPaginatedSchemaChecksForTarget<TransformedSchemaCheck extends SchemaCheck = SchemaCheck>(_: {
    first: number | null;
    cursor: null | string;
    targetId: string;
    /**
     * Optional mapper for transforming the raw schema check loaded from the database.
     */
    transformNode?: (check: SchemaCheck) => TransformedSchemaCheck;
    /**
     * Optional filters config for filtering failed and/or changed schema checks.
     */
    filters?: SchemaChecksFilter | null;
  }): Promise<
    Readonly<{
      items: ReadonlyArray<{
        node: TransformedSchemaCheck;
        cursor: string;
      }>;
      pageInfo: Readonly<{
        hasNextPage: boolean;
        hasPreviousPage: boolean;
        startCursor: string;
        endCursor: string;
      }>;
    }>
  >;
  /**
   * Overwrite and approve a schema check.
   */
  approveFailedSchemaCheck(input: {
    /** We inject this here as a dirty way to avoid chicken egg issues :) */
    contracts: Contracts;
    schemaCheckId: string;
    userId: string;
    comment: string | null | undefined;
  }): Promise<SchemaCheck | null>;

  /**
   * Retrieve approved schema changes for a given context.
   */
  getApprovedSchemaChangesForContextId(args: {
    targetId: string;
    contextId: string;
  }): Promise<Map<string, SchemaChangeType>>;

  getTargetBreadcrumbForTargetId(_: { targetId: string }): Promise<TargetBreadcrumb | null>;

  /**
   * Get an user that belongs to a specific organization by id.
   */
  getOrganizationUser(_: { organizationId: string; userId: string }): Promise<User | null>;

  // Zendesk
  setZendeskUserId(_: { userId: string; zendeskId: string }): Promise<void>;
  setZendeskOrganizationId(_: { organizationId: string; zendeskId: string }): Promise<void>;
  setZendeskOrganizationUserConnection(_: {
    userId: string;
    organizationId: string;
  }): Promise<void>;

  /**
   * @deprecated It's a temporary method to force legacy composition in targets, when native composition is enabled for a project.
   */
  updateTargetSchemaComposition(_: {
    organizationId: string;
    projectId: string;
    targetId: string;
    nativeComposition: boolean;
  }): Promise<Target>;
}

@Injectable()
// eslint-disable-next-line @typescript-eslint/no-unsafe-declaration-merging
export class Storage implements Storage {}
export type { PaginatedSchemaVersionConnection };<|MERGE_RESOLUTION|>--- conflicted
+++ resolved
@@ -749,17 +749,10 @@
     createdByUserId: string | null;
   }): Promise<DocumentCollection>;
 
-<<<<<<< HEAD
-  getPreflightScript(_: { targetId: string }): Promise<PreflightScript | null>;
-
-  createPreflightScript(_: {
-    targetId: string;
-=======
   getPreflightScript(_: { targetSlug: string }): Promise<PreflightScript | null>;
 
   createPreflightScript(_: {
     targetSlug: string;
->>>>>>> 4e4bdded
     sourceCode: string;
     createdByUserId: string | null;
   }): Promise<PreflightScript>;
