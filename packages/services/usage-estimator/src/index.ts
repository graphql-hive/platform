#!/usr/bin/env node
import { createServerAdapter } from '@whatwg-node/server';
import 'reflect-metadata';
<<<<<<< HEAD
import * as Sentry from '@sentry/node';
import { startMetrics, registerShutdown } from '@hive/service-common';
import { env } from './environment';
import { createLogger } from 'packages/services/service-common/src/logger';
import { estimatorContext, usageEstimatorRouter } from './router';
import { createServer } from 'http';
=======
import {
  createServer,
  registerShutdown,
  registerTRPC,
  reportReadiness,
  startMetrics,
} from '@hive/service-common';
import * as Sentry from '@sentry/node';
import { createContext, usageEstimatorApiRouter } from './api';
import { env } from './environment';
import { createEstimator } from './estimator';
import { clickHouseElapsedDuration, clickHouseReadDuration } from './metrics';
>>>>>>> 697c79bd

async function main() {
  if (env.sentry) {
    Sentry.init({
      serverName: 'usage-estimator',
      enabled: !!env.sentry,
      environment: env.environment,
      dsn: env.sentry.dsn,
      release: env.release,
    });
  }

<<<<<<< HEAD
  const logger = createLogger();

  const app = createServerAdapter(usageEstimatorRouter);
  const server = createServer(app);
=======
  const server = await createServer({
    name: 'usage-estimator',
    tracing: false,
    log: {
      level: env.log.level,
      requests: env.log.requests,
    },
  });

  try {
    const estimator = createEstimator({
      logger: server.log,
      clickhouse: {
        protocol: env.clickhouse.protocol,
        host: env.clickhouse.host,
        port: env.clickhouse.port,
        username: env.clickhouse.username,
        password: env.clickhouse.password,
        onReadEnd(query, timings) {
          clickHouseReadDuration.labels({ query }).observe(timings.totalSeconds);
          clickHouseElapsedDuration.labels({ query }).observe(timings.elapsedSeconds);
        },
      },
    });
>>>>>>> 697c79bd

  try {
    registerShutdown({
      logger,
      async onShutdown() {
<<<<<<< HEAD
        await Promise.all([estimatorContext.stop(), server.close()]);
=======
        await Promise.all([estimator.stop(), server.close()]);
      },
    });

    await registerTRPC(server, {
      router: usageEstimatorApiRouter,
      createContext({ req }) {
        return createContext(estimator, req);
      },
    });

    server.route({
      method: ['GET', 'HEAD'],
      url: '/_health',
      handler(_, res) {
        void res.status(200).send();
      },
    });

    server.route({
      method: ['GET', 'HEAD'],
      url: '/_readiness',
      handler(_, res) {
        const isReady = estimator.readiness();
        reportReadiness(isReady);
        void res.status(isReady ? 200 : 400).send();
>>>>>>> 697c79bd
      },
    });

    if (env.prometheus) {
      await startMetrics(env.prometheus.labels.instance);
    }
<<<<<<< HEAD

    await estimatorContext.start();
    return new Promise<void>(resolve => {
      server.listen(env.http.port, '0.0.0.0', resolve);
    });
  } catch (error: any) {
    logger.fatal(error);
=======
    await server.listen(env.http.port, '::');
    await estimator.start();
  } catch (error) {
    server.log.fatal(error);
>>>>>>> 697c79bd
    Sentry.captureException(error, {
      level: 'fatal',
    });
  }
}

main().catch(err => {
  Sentry.captureException(err, {
    level: 'fatal',
  });
  console.error(err);
  process.exit(1);
});<|MERGE_RESOLUTION|>--- conflicted
+++ resolved
@@ -1,27 +1,12 @@
 #!/usr/bin/env node
 import { createServerAdapter } from '@whatwg-node/server';
 import 'reflect-metadata';
-<<<<<<< HEAD
 import * as Sentry from '@sentry/node';
 import { startMetrics, registerShutdown } from '@hive/service-common';
 import { env } from './environment';
 import { createLogger } from 'packages/services/service-common/src/logger';
 import { estimatorContext, usageEstimatorRouter } from './router';
 import { createServer } from 'http';
-=======
-import {
-  createServer,
-  registerShutdown,
-  registerTRPC,
-  reportReadiness,
-  startMetrics,
-} from '@hive/service-common';
-import * as Sentry from '@sentry/node';
-import { createContext, usageEstimatorApiRouter } from './api';
-import { env } from './environment';
-import { createEstimator } from './estimator';
-import { clickHouseElapsedDuration, clickHouseReadDuration } from './metrics';
->>>>>>> 697c79bd
 
 async function main() {
   if (env.sentry) {
@@ -34,92 +19,29 @@
     });
   }
 
-<<<<<<< HEAD
   const logger = createLogger();
 
   const app = createServerAdapter(usageEstimatorRouter);
   const server = createServer(app);
-=======
-  const server = await createServer({
-    name: 'usage-estimator',
-    tracing: false,
-    log: {
-      level: env.log.level,
-      requests: env.log.requests,
-    },
-  });
-
-  try {
-    const estimator = createEstimator({
-      logger: server.log,
-      clickhouse: {
-        protocol: env.clickhouse.protocol,
-        host: env.clickhouse.host,
-        port: env.clickhouse.port,
-        username: env.clickhouse.username,
-        password: env.clickhouse.password,
-        onReadEnd(query, timings) {
-          clickHouseReadDuration.labels({ query }).observe(timings.totalSeconds);
-          clickHouseElapsedDuration.labels({ query }).observe(timings.elapsedSeconds);
-        },
-      },
-    });
->>>>>>> 697c79bd
 
   try {
     registerShutdown({
       logger,
       async onShutdown() {
-<<<<<<< HEAD
         await Promise.all([estimatorContext.stop(), server.close()]);
-=======
-        await Promise.all([estimator.stop(), server.close()]);
-      },
-    });
-
-    await registerTRPC(server, {
-      router: usageEstimatorApiRouter,
-      createContext({ req }) {
-        return createContext(estimator, req);
-      },
-    });
-
-    server.route({
-      method: ['GET', 'HEAD'],
-      url: '/_health',
-      handler(_, res) {
-        void res.status(200).send();
-      },
-    });
-
-    server.route({
-      method: ['GET', 'HEAD'],
-      url: '/_readiness',
-      handler(_, res) {
-        const isReady = estimator.readiness();
-        reportReadiness(isReady);
-        void res.status(isReady ? 200 : 400).send();
->>>>>>> 697c79bd
       },
     });
 
     if (env.prometheus) {
       await startMetrics(env.prometheus.labels.instance);
     }
-<<<<<<< HEAD
 
     await estimatorContext.start();
     return new Promise<void>(resolve => {
-      server.listen(env.http.port, '0.0.0.0', resolve);
+      server.listen(env.http.port, 'localhost', resolve);
     });
   } catch (error: any) {
     logger.fatal(error);
-=======
-    await server.listen(env.http.port, '::');
-    await estimator.start();
-  } catch (error) {
-    server.log.fatal(error);
->>>>>>> 697c79bd
     Sentry.captureException(error, {
       level: 'fatal',
     });
