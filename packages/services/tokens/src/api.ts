<<<<<<< HEAD
import { createErrorHandler, createLogger, metrics } from '@hive/service-common';
=======
import { createHash } from 'crypto';
import type { FastifyRequest } from 'fastify';
import { Lru as LruType } from 'tiny-lru';
import { z } from 'zod';
import { createErrorHandler, handleTRPCError, metrics } from '@hive/service-common';
>>>>>>> 697c79bd
import type { inferRouterInputs, inferRouterOutputs } from '@trpc/server';
import { initTRPC } from '@trpc/server';
import { useCache } from './cache';
import { cacheHits, cacheMisses } from './metrics';

const httpRequests = new metrics.Counter({
  name: 'tokens_http_requests',
  help: 'Number of http requests',
  labelNames: ['path'],
});

const httpRequestDuration = new metrics.Histogram({
  name: 'tokens_http_request_duration_seconds',
  help: 'Duration of an http request',
  labelNames: ['path'],
});

function hashToken(token: string) {
  return createHash('sha256').update(token).digest('hex');
}

function maskToken(token: string) {
  return token.substring(0, 3) + '•'.repeat(token.length - 6) + token.substring(token.length - 3);
}

function generateToken() {
  const token = createHash('md5')
    .update(String(Math.random()))
    .update(String(Date.now()))
    .digest('hex');

  const hash = hashToken(token);
  const alias = maskToken(token);

  return {
    secret: token,
    hash,
    alias,
  };
}

export type Context = {
<<<<<<< HEAD
  logger: FastifyLoggerInstance | ReturnType<typeof createLogger>;
=======
  req: FastifyRequest;
>>>>>>> 697c79bd
  errorHandler: ReturnType<typeof createErrorHandler>;
  getStorage: ReturnType<typeof useCache>['getStorage'];
  tokenReadFailuresCache: LruType<string>;
};

const t = initTRPC.context<Context>().create();
const errorMiddleware = t.middleware(handleTRPCError);

const prometheusMiddleware = t.middleware(async ({ next, path }) => {
  const stopTimer = httpRequestDuration.startTimer({ path });
  httpRequests.inc({ path });
  try {
    return await next();
  } finally {
    stopTimer();
  }
});

const procedure = t.procedure.use(prometheusMiddleware).use(errorMiddleware);

export const tokensApiRouter = t.router({
  targetTokens: procedure
    .input(
      z
        .object({
          targetId: z.string().min(1),
        })
        .required(),
    )
    .query(async ({ ctx, input }) => {
      try {
        const storage = await ctx.getStorage();

        return await storage.readTarget(input.targetId);
      } catch (error) {
        ctx.errorHandler('Failed to get tokens of a target', error as Error);

        throw error;
      }
    }),
  invalidateTokens: procedure
    .input(
      z
        .object({
          tokens: z.array(z.string().min(1)),
        })
        .required(),
    )
    .mutation(async ({ ctx, input }) => {
      try {
        const storage = await ctx.getStorage();
        await storage.invalidateTokens(input.tokens);

        return true;
      } catch (error) {
        ctx.errorHandler('Failed to invalidate tokens', error as Error);

        throw error;
      }
    }),
  createToken: procedure
    .input(
      z
        .object({
          name: z.string().nonempty(),
          target: z.string().nonempty(),
          project: z.string().nonempty(),
          organization: z.string().nonempty(),
          scopes: z.array(z.string().nonempty()),
        })
        .required(),
    )
    .mutation(async ({ ctx, input }) => {
      try {
        const { target, project, organization, name, scopes } = input;
        const storage = await ctx.getStorage();
        const token = generateToken();
        const result = await storage.writeToken({
          name,
          target,
          project,
          organization,
          scopes,
          token: token.hash,
          tokenAlias: token.alias,
        });

        return {
          ...result,
          secret: token.secret,
        };
      } catch (error) {
        ctx.errorHandler('Failed to create a token', error as Error);

        throw error;
      }
    }),
  deleteToken: procedure
    .input(
      z
        .object({
          token: z.string().min(1),
        })
        .required(),
    )
    .mutation(async ({ ctx, input }) => {
      try {
        const hashed_token = input.token;
        const storage = await ctx.getStorage();
        await storage.deleteToken(hashed_token);

        return true;
      } catch (error) {
        ctx.errorHandler('Failed to delete a token', error as Error);

        throw error;
      }
    }),
  getToken: procedure
    .input(
      z
        .object({
          token: z.string().length(32, 'token should be 32 characters long'),
        })
        .required(),
    )
    .query(async ({ ctx, input }) => {
      const hash = hashToken(input.token);
      const alias = maskToken(input.token);

      // In case the token was not found (or we failed to fetch it)
      const cachedFailure = ctx.tokenReadFailuresCache.get(hash);

      if (cachedFailure) {
        cacheHits.inc(1);
        throw new Error(cachedFailure);
      }

      try {
        const storage = await ctx.getStorage();
        const result = await storage.readToken(hash);

        // removes the token from the failures cache (in case the value expired)
        ctx.tokenReadFailuresCache.delete(hash);

        return result;
      } catch (error) {
        ctx.errorHandler(`Failed to get a token "${alias}"`, error as Error, ctx.req.log);

        // set token read as failure
        // so we don't try to read it again for next X minutes
        ctx.tokenReadFailuresCache.set(hash, (error as Error).message);
        cacheMisses.inc(1);

        throw error;
      }
    }),
});

export type TokensApi = typeof tokensApiRouter;
export type TokensApiInput = inferRouterInputs<TokensApi>;
export type TokensApiOutput = inferRouterOutputs<TokensApi>;<|MERGE_RESOLUTION|>--- conflicted
+++ resolved
@@ -1,12 +1,7 @@
-<<<<<<< HEAD
-import { createErrorHandler, createLogger, metrics } from '@hive/service-common';
-=======
+import { createErrorHandler, createLogger, FastifyRequest, metrics,handleTRPCError, FastifyLoggerInstance } from '@hive/service-common';
 import { createHash } from 'crypto';
-import type { FastifyRequest } from 'fastify';
 import { Lru as LruType } from 'tiny-lru';
 import { z } from 'zod';
-import { createErrorHandler, handleTRPCError, metrics } from '@hive/service-common';
->>>>>>> 697c79bd
 import type { inferRouterInputs, inferRouterOutputs } from '@trpc/server';
 import { initTRPC } from '@trpc/server';
 import { useCache } from './cache';
@@ -49,11 +44,7 @@
 }
 
 export type Context = {
-<<<<<<< HEAD
-  logger: FastifyLoggerInstance | ReturnType<typeof createLogger>;
-=======
   req: FastifyRequest;
->>>>>>> 697c79bd
   errorHandler: ReturnType<typeof createErrorHandler>;
   getStorage: ReturnType<typeof useCache>['getStorage'];
   tokenReadFailuresCache: LruType<string>;
