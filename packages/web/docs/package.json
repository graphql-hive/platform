--- conflicted
+++ resolved
@@ -7,38 +7,22 @@
     "dev": "next"
   },
   "dependencies": {
-<<<<<<< HEAD
-=======
-    "@next/env": "14.2.6",
     "@radix-ui/react-accordion": "1.2.0",
     "@radix-ui/react-icons": "1.3.0",
     "@radix-ui/react-tabs": "1.1.0",
->>>>>>> 14e8cf07
     "@radix-ui/react-tooltip": "1.1.2",
     "@theguild/components": "7.0.0-alpha-20240910155635-d57d888ceb50ef15da6fbc43f2eab9a74fe5028f",
     "clsx": "2.1.1",
     "date-fns": "3.6.0",
-<<<<<<< HEAD
-    "next": "14.2.5",
-=======
-    "gray-matter": "4.0.3",
     "next": "14.2.10",
-    "next-sitemap": "4.2.3",
-    "next-themes": "*",
->>>>>>> 14e8cf07
     "react": "18.3.1",
     "react-avatar": "5.0.3",
     "react-countup": "6.5.3",
     "react-dom": "18.3.1",
     "react-icons": "5.3.0",
-<<<<<<< HEAD
-    "tailwind-merge": "2.5.2"
-=======
-    "rss": "1.2.2",
     "tailwind-merge": "2.5.2",
     "tailwindcss-animate": "1.0.7",
     "tailwindcss-radix": "3.0.3"
->>>>>>> 14e8cf07
   },
   "devDependencies": {
     "@theguild/tailwind-config": "0.5.0",
