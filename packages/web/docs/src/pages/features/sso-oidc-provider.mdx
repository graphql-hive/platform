--- conflicted
+++ resolved
@@ -60,77 +60,34 @@
 
 ## Configuring with Okta
 
-<<<<<<< HEAD
-First we need to have an Okta account, so you can register for an account from
-https://login.okta.com/signin/register or sign up for a 30 days trial from
-https://www.okta.com/free-trial to ease the process of going through this guide.
-
-> Note: that unfortunately for sigining up for an Okta account, you're required to have a busieness
-> email.
-
 Once you're logged in to your account, click the "Admin" button in the header to navigate to the
 admin view.
 
-![](/docs/pages/features/sso-oidc-provider/okta-admin-button.png)
-=======
-Once you're logged in to your account, click the "Admin" button in the header to navigate to the
-admin view.
-
-![](/docs/pages/features/sso-oidc-provider/okta-admin-button.webp)
->>>>>>> dfd1d37e
-
 After you're redirected click on the "Applications" tab in the sidebar then click on the "Create App
 Integration" button
 
-<<<<<<< HEAD
-![](/docs/pages/features/sso-oidc-provider/okta-create-app-integration.png)
-=======
 ![](/docs/pages/features/sso-oidc-provider/okta-create-app-integration.webp)
->>>>>>> dfd1d37e
 
 Choose "OIDC - OpenID Connect" as for the Sign-in method and "Web Application" for the "Application
 type", then click "Next".
 
-<<<<<<< HEAD
-![](/docs/pages/features/sso-oidc-provider/create-new-app-integration-options.png)
-=======
 ![](/docs/pages/features/sso-oidc-provider/create-new-app-integration-options.webp)
->>>>>>> dfd1d37e
 
 Next you're gonna be able to customize your app's name and logo if you want to, then choose the
 option that suits you for the "Controlled access", I'm gonna go with "Allow everyone" as this's just
 a guide, after you're done click "Save".
 
-<<<<<<< HEAD
-![](/docs/pages/features/sso-oidc-provider/controlled-access-of-okta-app.png)
-=======
 ![](/docs/pages/features/sso-oidc-provider/controlled-access-of-okta-app.webp)
->>>>>>> dfd1d37e
 
 And now you're almost good to go with Okta's configuration, now head to your Hive organization
 settings tab and hit the "Connect Open ID Connect Provider" button
 
-<<<<<<< HEAD
-![](/docs/pages/features/sso-oidc-provider/hive-connect-openid-provider.png)
-=======
 ![](/docs/pages/features/sso-oidc-provider/hive-connect-openid-provider.webp)
->>>>>>> dfd1d37e
 
 And now you'd have to fill in a couple of inputs to connect your OpenID Okta's provider as the
 following:
 
-<<<<<<< HEAD
-![](/docs/pages/features/sso-oidc-provider/hive-connect-openid-provider-modal.png)
-
-- Token Endpoint = https://${yourOktaDomain}/oauth2/v1/token (ex:
-  https://trial-5517233.okta.com/oauth2/v1/token)
-- User Info Endpoint = https://${yourOktaDomain}/oauth2/v1/userinfo (ex:
-  https://trial-5517233.okta.com/oauth2/v1/userinfo)
-- Authorization Endpoint = https://${yourOktaDomain}/oauth2/v1/authorize (ex:
-  https://trial-5517233.okta.com/oauth2/v1/authorize)
-- Client ID = ![](/docs/pages/features/sso-oidc-provider/okta-app-config-client-id.png)
-- Client Secret = ![](/docs/pages/features/sso-oidc-provider/okta-app-config-client-secret.png)
-=======
+
 ![](/docs/pages/features/sso-oidc-provider/hive-connect-openid-provider-modal.webp)
 
 - Token Endpoint = https://YOUR_OKTA_DOMAIN_HERE/oauth2/v1/token (ex:
@@ -141,7 +98,6 @@
   https://trial-5517233.okta.com/oauth2/v1/authorize)
 - Client ID = ![](/docs/pages/features/sso-oidc-provider/okta-app-config-client-id.webp)
 - Client Secret = ![](/docs/pages/features/sso-oidc-provider/okta-app-config-client-secret.webp)
->>>>>>> dfd1d37e
 
 After you're done, click the "Connect OIDC Provider" button.
 
@@ -151,20 +107,7 @@
 "LOGIN" section and paste both the Sign-in redirect URI and the Sign-out redirect URI from Hive into
 their responding inputs and click "Save" when you're done.
 
-<<<<<<< HEAD
-![](/docs/pages/features/sso-oidc-provider/hive-manage-openid-connect-modal.png)
-
-![](/docs/pages/features/sso-oidc-provider/okta-app-general-settings-section.png)
-
-And congrats, you know have Okta connected! 🥳🎉
-
-You can use the link provided in the modal right section to let your users login via Okta.
-
-![](/docs/pages/features/sso-oidc-provider/hive-manage-openid-okta-login-url.png)
-
-Hope that helped, and let us know if something changed on either Okta's or Hive's side in the
-screenshots and/or steps and we'll make that change happen.
-=======
+
 ![](/docs/pages/features/sso-oidc-provider/hive-manage-openid-connect-modal.webp)
 
 ![](/docs/pages/features/sso-oidc-provider/okta-app-general-settings-section.webp)
@@ -285,5 +228,4 @@
 
 You can use the link provided in the modal right section to let your users login via Azure AD.
 
-![](/docs/pages/features/sso-oidc-provider/hive-openid-login-url.webp)
->>>>>>> dfd1d37e
+![](/docs/pages/features/sso-oidc-provider/hive-openid-login-url.webp)