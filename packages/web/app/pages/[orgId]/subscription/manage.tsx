--- conflicted
+++ resolved
@@ -305,11 +305,6 @@
 };
 
 function ManageSubscriptionPage(): ReactElement {
-<<<<<<< HEAD
-  useTracker('SUBSCRIPTION_MANAGE_PAGE_VISIT');
-
-=======
->>>>>>> c1a11962
   return (
     <>
       <Title title="Manage Subscription" />
