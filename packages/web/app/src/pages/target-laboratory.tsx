--- conflicted
+++ resolved
@@ -282,7 +282,7 @@
   organizationSlug: string;
   projectSlug: string;
   targetSlug: string;
-  selectedOperationId: string | undefined;
+  selectedOperationId?: string;
 }) {
   const [query] = useQuery({
     query: TargetLaboratoryPageQuery,
@@ -512,11 +512,8 @@
           forcedTheme="dark"
           className={isFullScreen ? 'fixed inset-0 bg-[#030711]' : ''}
           onTabChange={handleTabChange}
-<<<<<<< HEAD
+          readOnly={!!props.selectedOperationId && target?.viewerCanModifyLaboratory === false}
           onModifyHeaders={onModifyHeaders}
-=======
-          readOnly={!!props.selectedOperationId && target?.viewerCanModifyLaboratory === false}
->>>>>>> cd9a13cd
         >
           <GraphiQL.Logo>
             <Button
