/* eslint-disable import/no-extraneous-dependencies */
<<<<<<< HEAD
import { DocumentNode, Kind } from 'graphql';
import produce from 'immer';
import type { TypedDocumentNode } from 'urql';
=======
import { produce } from 'immer';
import { getOperationName, TypedDocumentNode } from 'urql';
>>>>>>> 788e05c9
import { ResultOf, VariablesOf } from '@graphql-typed-document-node/core';
import { Cache, QueryInput, UpdateResolver } from '@urql/exchange-graphcache';
import {
  AddAlertChannelDocument,
  AddAlertDocument,
  AlertChannelsDocument,
  AlertsDocument,
  CheckIntegrationsDocument,
  CreateOrganizationDocument,
  CreateProjectDocument,
  CreateTargetDocument,
  CreateTokenDocument,
  DeleteAlertChannelsDocument,
  DeleteAlertsDocument,
  DeleteGitHubIntegrationDocument,
  DeleteOrganizationDocument,
  DeletePersistedOperationDocument,
  DeleteProjectDocument,
  DeleteSlackIntegrationDocument,
  DeleteTargetDocument,
  DeleteTokensDocument,
  OrganizationsDocument,
  ProjectsDocument,
  TargetsDocument,
  TokensDocument,
} from '../graphql';

export const getOperationName = (query: DocumentNode): string | undefined => {
  for (const node of query.definitions) {
    if (node.kind === Kind.OPERATION_DEFINITION) {
      return node.name ? node.name.value : undefined;
    }
  }
};

function updateQuery<T, V>(cache: Cache, input: QueryInput<T, V>, recipe: (obj: T) => void) {
  return cache.updateQuery(input, (data: T | null) => {
    if (!data) {
      console.error('Query Cache Updater: Empty data', {
        operationName: getOperationName(input.query as TypedDocumentNode),
        variables: input.variables,
      });
      return null;
    }
    return produce(data, recipe);
  });
}

type TypedDocumentNodeUpdateResolver<TNode extends TypedDocumentNode<any, any>> = UpdateResolver<
  ResultOf<TNode>,
  VariablesOf<TNode>
>;

const deleteAlerts: TypedDocumentNodeUpdateResolver<typeof DeleteAlertsDocument> = (
  { deleteAlerts },
  _args,
  cache,
) => {
  for (const alert of deleteAlerts) {
    cache.invalidate({
      __typename: alert.__typename,
      id: alert.id,
    });
  }
};

const createOrganization: TypedDocumentNodeUpdateResolver<typeof CreateOrganizationDocument> = (
  { createOrganization },
  _args,
  cache,
) => {
  updateQuery(
    cache,
    {
      query: OrganizationsDocument,
    },
    data => {
      if (createOrganization.ok) {
        data.organizations.nodes.unshift(
          createOrganization.ok.createdOrganizationPayload.organization,
        );
        data.organizations.total += 1;
      }
    },
  );
};

const deleteOrganization: TypedDocumentNodeUpdateResolver<typeof DeleteOrganizationDocument> = (
  { deleteOrganization },
  _args,
  cache,
) => {
  const { organization } = deleteOrganization;

  cache.invalidate({
    __typename: organization.__typename,
    id: organization.id,
  });
};

const createProject: TypedDocumentNodeUpdateResolver<typeof CreateProjectDocument> = (
  { createProject },
  _args,
  cache,
) => {
  if (!createProject.ok) {
    return;
  }
  const { selector } = createProject.ok;
  const project = createProject.ok.createdProject;

  updateQuery(
    cache,
    {
      query: ProjectsDocument,
      variables: {
        selector: {
          organization: selector.organization,
        },
      },
    },
    data => {
      data.projects.nodes.unshift(project);
      data.projects.total += 1;
    },
  );
};

const deleteProject: TypedDocumentNodeUpdateResolver<typeof DeleteProjectDocument> = (
  { deleteProject },
  _args,
  cache,
) => {
  const project = deleteProject.deletedProject;

  cache.invalidate({
    __typename: project.__typename,
    id: project.id,
  });
};

const createTarget: TypedDocumentNodeUpdateResolver<typeof CreateTargetDocument> = (
  { createTarget },
  _args,
  cache,
) => {
  if (!createTarget.ok) {
    return;
  }

  const target = createTarget.ok.createdTarget;
  const { selector } = createTarget.ok;

  updateQuery(
    cache,
    {
      query: TargetsDocument,
      variables: {
        selector: {
          organization: selector.organization,
          project: selector.project,
        },
      },
    },
    data => {
      data.targets.nodes.unshift(target);
      data.targets.total += 1;
    },
  );
};

const deleteTarget: TypedDocumentNodeUpdateResolver<typeof DeleteTargetDocument> = (
  { deleteTarget },
  _args,
  cache,
) => {
  const target = deleteTarget.deletedTarget;

  cache.invalidate({
    __typename: target.__typename,
    id: target.id,
  });
};

const createToken: TypedDocumentNodeUpdateResolver<typeof CreateTokenDocument> = (
  { createToken },
  _args,
  cache,
) => {
  if (!createToken.ok) {
    return;
  }
  const { selector, createdToken } = createToken.ok;

  updateQuery(
    cache,
    {
      query: TokensDocument,
      variables: {
        selector: {
          organization: selector.organization,
          project: selector.project,
          target: selector.target,
        },
      },
    },
    data => {
      data.tokens.nodes.unshift(createdToken);
      data.tokens.total += 1;
    },
  );
};

const deleteTokens: TypedDocumentNodeUpdateResolver<typeof DeleteTokensDocument> = (
  { deleteTokens },
  _args,
  cache,
) => {
  const { selector } = deleteTokens;

  updateQuery(
    cache,
    {
      query: TokensDocument,
      variables: {
        selector: {
          organization: selector.organization,
          project: selector.project,
          target: selector.target,
        },
      },
    },
    data => {
      data.tokens.nodes = data.tokens.nodes.filter(
        node => !deleteTokens.deletedTokens.includes(node.id),
      );
      data.tokens.total = data.tokens.nodes.length;
    },
  );
};

const addAlertChannel: TypedDocumentNodeUpdateResolver<typeof AddAlertChannelDocument> = (
  { addAlertChannel },
  args,
  cache,
) => {
  if (!addAlertChannel.ok) {
    return;
  }

  const { addedAlertChannel } = addAlertChannel.ok;

  updateQuery(
    cache,
    {
      query: AlertChannelsDocument,
      variables: {
        selector: {
          organization: args.input.organization,
          project: args.input.project,
        },
      },
    },
    data => {
      data.alertChannels.unshift(addedAlertChannel);
    },
  );
};
const deleteAlertChannels: TypedDocumentNodeUpdateResolver<typeof DeleteAlertChannelsDocument> = (
  { deleteAlertChannels },
  _args,
  cache,
) => {
  for (const channel of deleteAlertChannels) {
    cache.invalidate({
      __typename: channel.__typename,
      id: channel.id,
    });
  }
};
const addAlert: TypedDocumentNodeUpdateResolver<typeof AddAlertDocument> = (
  { addAlert },
  args,
  cache,
) => {
  updateQuery(
    cache,
    {
      query: AlertsDocument,
      variables: {
        selector: {
          organization: args.input.organization,
          project: args.input.project,
        },
      },
    },
    data => {
      data.alerts.unshift(addAlert);
    },
  );
};
const deletePersistedOperation: TypedDocumentNodeUpdateResolver<
  typeof DeletePersistedOperationDocument
> = ({ deletePersistedOperation }, _args, cache) => {
  const operation = deletePersistedOperation.deletedPersistedOperation;

  cache.invalidate({
    __typename: operation.__typename,
    id: operation.id,
  });
};
const deleteSlackIntegration: TypedDocumentNodeUpdateResolver<
  typeof DeleteSlackIntegrationDocument
> = (_, args, cache) => {
  cache.updateQuery(
    {
      query: CheckIntegrationsDocument,
      variables: {
        selector: {
          organization: args.input.organization,
        },
      },
    },
    data => {
      if (data === null) {
        return null;
      }
      return {
        ...data,
        hasSlackIntegration: false,
      };
    },
  );
};
const deleteGitHubIntegration: TypedDocumentNodeUpdateResolver<
  typeof DeleteGitHubIntegrationDocument
> = (_, args, cache) => {
  cache.updateQuery(
    {
      query: CheckIntegrationsDocument,
      variables: {
        selector: {
          organization: args.input.organization,
        },
      },
    },
    data => {
      if (data === null) {
        return null;
      }
      return {
        ...data,
        hasGitHubIntegration: false,
      };
    },
  );
};

// UpdateResolver
export const Mutation = {
  createOrganization,
  deleteOrganization,
  createProject,
  deleteProject,
  createTarget,
  deleteTarget,
  createToken,
  deleteTokens,
  deleteAlerts,
  deleteGitHubIntegration,
  deleteSlackIntegration,
  addAlertChannel,
  deleteAlertChannels,
  addAlert,
  deletePersistedOperation,
};<|MERGE_RESOLUTION|>--- conflicted
+++ resolved
@@ -1,12 +1,7 @@
 /* eslint-disable import/no-extraneous-dependencies */
-<<<<<<< HEAD
 import { DocumentNode, Kind } from 'graphql';
 import produce from 'immer';
-import type { TypedDocumentNode } from 'urql';
-=======
-import { produce } from 'immer';
-import { getOperationName, TypedDocumentNode } from 'urql';
->>>>>>> 788e05c9
+import { TypedDocumentNode } from 'urql';
 import { ResultOf, VariablesOf } from '@graphql-typed-document-node/core';
 import { Cache, QueryInput, UpdateResolver } from '@urql/exchange-graphcache';
 import {
