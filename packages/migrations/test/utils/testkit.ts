--- conflicted
+++ resolved
@@ -113,13 +113,9 @@
       await runPGMigrations({ slonik });
     },
     async done(deleteDb = true) {
-<<<<<<< HEAD
-      if (deleteDb) await db.query(`DROP DATABASE ${dbName};`);
-=======
       if (deleteDb) {
         await db.query(`DROP DATABASE ${dbName};`);
       }
->>>>>>> 3292da8b
       await db.$pool.end().catch();
     },
   };
